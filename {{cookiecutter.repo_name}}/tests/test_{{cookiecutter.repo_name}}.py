#!/usr/bin/env python
# -*- coding: utf-8 -*-

"""
test_{{ cookiecutter.repo_name }}
----------------------------------

Tests for `{{ cookiecutter.repo_name }}` module.
"""

import unittest

from {{ cookiecutter.repo_name }} import {{ cookiecutter.repo_name }}


class Test{{ cookiecutter.repo_name|capitalize }}(unittest.TestCase):

    def setUp(self):
        pass

    def tearDown(self):
        pass

<<<<<<< HEAD
    def tearDown(self):
        pass
=======
    def test_000_something(self):
        pass


if __name__ == '__main__':
    import sys
    sys.exit(unittest.main())
>>>>>>> 62d83311
<|MERGE_RESOLUTION|>--- conflicted
+++ resolved
@@ -21,15 +21,10 @@
     def tearDown(self):
         pass
 
-<<<<<<< HEAD
-    def tearDown(self):
-        pass
-=======
     def test_000_something(self):
         pass
 
 
 if __name__ == '__main__':
     import sys
-    sys.exit(unittest.main())
->>>>>>> 62d83311
+    sys.exit(unittest.main())